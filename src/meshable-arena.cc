--- conflicted
+++ resolved
@@ -158,13 +158,7 @@
   return true;
 }
 
-<<<<<<< HEAD
-  bool MeshableArena::findPages(const Length pageCount,
-                                Span &result,
-                                internal::PageType &type) {
-=======
-bool MeshableArena::findPages(Length pageCount, Span &result, internal::PageType &type) {
->>>>>>> 10551e60
+bool MeshableArena::findPages(const Length pageCount, Span &result, internal::PageType &type) {
   // Search through all dirty spans first.  We don't worry about
   // fragmenting dirty pages, as being able to reuse dirty pages means
   // we don't increase RSS.
@@ -268,14 +262,7 @@
   return bitmap;
 }
 
-<<<<<<< HEAD
-void *MeshableArena::pageAlloc(const size_t pageCount,
-                               const void *owner,
-                               const size_t pageAlignment)
-{
-=======
 char *MeshableArena::pageAlloc(Span &result, size_t pageCount, size_t pageAlignment) {
->>>>>>> 10551e60
   if (pageCount == 0) {
     return nullptr;
   }
